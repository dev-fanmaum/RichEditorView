--- conflicted
+++ resolved
@@ -64,16 +64,10 @@
     
     func richEditorDidLoad(editor: RichEditorView) { }
     
-<<<<<<< HEAD
     func richEditor(editor: RichEditorView, shouldInteractWithURL url: NSURL) -> Bool { return true }
-    
-    func richEditor(editor: RichEditorView, handleCustomAction action: String) { }
-
-=======
-    func richEditorShouldInteractWithURL(url: NSURL) -> Bool { return true }
 
     func richEditor(editor: RichEditorView, handleCustomAction content: String) { }
->>>>>>> 3cd2f4f3
+    
 }
 
 extension ViewController: RichEditorToolbarDelegate {
